--- conflicted
+++ resolved
@@ -6,11 +6,7 @@
 from pytz import UTC
 from models import User, Component, Subject, Subject_db, DataTransfer, DataTransfer_db, Connection_db, Connection
 from fastapi.middleware.cors import CORSMiddleware
-<<<<<<< HEAD
-from routes import subjects, components, auth, connection
-=======
-from routes import subjects, components, auth, dataTransfers
->>>>>>> 840a6986
+from routes import subjects, components, auth, dataTransfers, connection
 
 
 app = FastAPI(title="Planitly API")
@@ -103,6 +99,9 @@
 async def home():
     return {"message": "Welcome to the Planitly API!"}
 
+@app.get("/time")
+async def get_time():
+    return {"time": datetime.now(UTC).isoformat()}
 
 def run_server():
     """Run FastAPI server."""
@@ -114,12 +113,8 @@
 app.include_router(subjects.router)
 app.include_router(components.router)
 app.include_router(auth.router)
-<<<<<<< HEAD
 app.include_router(connection.router)
-
-=======
 app.include_router(dataTransfers.router)
->>>>>>> 840a6986
 
 if __name__ == "__main__":
     manager.load_all_subjects()
